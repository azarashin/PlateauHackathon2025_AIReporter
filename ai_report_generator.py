--- conflicted
+++ resolved
@@ -97,25 +97,12 @@
 
 
 def generate_report(response: str, output_path: str):
-<<<<<<< HEAD
-    base_dir = os.path.dirname(os.path.abspath(__file__))
-    font_path = os.path.join(base_dir, 'ReportGenerator', 'Shippori_Mincho', 'ShipporiMincho-Regular.ttf')
-    pg = PaperGenerator('ShipporiMincho', font_path)
-    abstract_text = (
-        "ここに論文の概要(Abstract)を記載します。"
-        "この部分は1段組みで小さな文字サイズです。"
-        "ReportLabを用いてタイトルページから本文、引用文献まで自動生成する手法を示します。"
-    )
-    pg.set_title('論文タイトル：PythonによるPDF論文自動生成')
-    pg.set_abstract(abstract_text)
-=======
     pg = PaperGenerator('ShipporiMincho', './ReportGenerator/Shippori_Mincho/ShipporiMincho-Regular.ttf')
     config = ReportConfig()
     pg.set_title(config.title)
     pg.set_sub_title(config.sub_title)
     for author in config.authors:
         pg.add_author(author.name, author.organization)
->>>>>>> fa805c97
 
         
     json_data = json.loads(response)
